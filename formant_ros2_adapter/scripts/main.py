#!/usr/bin/python3

import os
import rclpy

from formant.sdk.agent.v1 import Client
from ros2_adapter import ROS2Adapter
from utils.logger import get_logger
import os

<<<<<<< HEAD
ROS2_DOMAIN_ID = os.environ.get("ROS_DOMAIN_ID", None)

=======
>>>>>>> 7368da5d
FCLIENT_WAIT = 2

if __name__ == "__main__":
    logger = get_logger()
<<<<<<< HEAD
    rclpy.init(domain_id=ROS2_DOMAIN_ID)
=======
    rclpy.init()

    # Get the config directory from an environment variable
    config_dir = os.environ.get("CONFIG_DIR")

    # If the config environment variable is set and exists, change the working directory
    # Workaround for the agent adapter looking for "config.py" in the current working directory only
    if config_dir and os.path.isdir(config_dir):
        os.chdir(config_dir)

>>>>>>> 7368da5d
    node = rclpy.create_node(
        "formant_ros2_adapter",
        allow_undeclared_parameters=True,
        automatically_declare_parameters_from_overrides=True,
    )
    logger.info("Creating Formant agent client")
    # To do: a cleaner solution would have ignore_unavailable=True and
    # something implemented in the client to avoid a race condition
    fclient = Client(ignore_throttled=True, ignore_unavailable=True)
    logger.info("Waiting %s seconds for Formant agent client" % FCLIENT_WAIT)
    ROS2Adapter(fclient, node)
    try:
        while rclpy.ok():
            rclpy.spin_once(node, timeout_sec=1.0)
    except KeyboardInterrupt:
        pass
    if node:
        node.destroy_node()

    rclpy.shutdown()<|MERGE_RESOLUTION|>--- conflicted
+++ resolved
@@ -8,19 +8,14 @@
 from utils.logger import get_logger
 import os
 
-<<<<<<< HEAD
 ROS2_DOMAIN_ID = os.environ.get("ROS_DOMAIN_ID", None)
 
-=======
->>>>>>> 7368da5d
 FCLIENT_WAIT = 2
 
 if __name__ == "__main__":
     logger = get_logger()
-<<<<<<< HEAD
     rclpy.init(domain_id=ROS2_DOMAIN_ID)
-=======
-    rclpy.init()
+
 
     # Get the config directory from an environment variable
     config_dir = os.environ.get("CONFIG_DIR")
@@ -30,7 +25,6 @@
     if config_dir and os.path.isdir(config_dir):
         os.chdir(config_dir)
 
->>>>>>> 7368da5d
     node = rclpy.create_node(
         "formant_ros2_adapter",
         allow_undeclared_parameters=True,
