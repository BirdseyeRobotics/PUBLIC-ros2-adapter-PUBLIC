--- conflicted
+++ resolved
@@ -4,39 +4,13 @@
 
 ## Configuration
 
-<<<<<<< HEAD
 The adapter can be configured by either editing the `config.json` file in the `formant_ros2_adapter/scripts` directory, or by pasting full adapter configuration into the "blob data" section of the Formant Agent's configuration page.
-=======
-### Basic datapoints
-
-- Numeric (UInt, Int, and Float types) :heavy_check_mark:
-- Text (String, Char) :heavy_check_mark:
-- Bitset (Bool) :heavy_check_mark:
-- Location (NavSatFix) :heavy_check_mark:
-- Battery (Battery) :heavy_check_mark:
->>>>>>> 5702da50
 
 A full example configuration is provided at `config_example.json`.
 
-<<<<<<< HEAD
 The full configuration schema is available [here](formant_ros2_adapter/scripts/config_schema.json).
 
 Adapter configuration is split into five sections:
-=======
-### Input from multiple fields
-
-- Bitset (multiple Bool inputs) :heavy_check_mark:
-- Numeric Set (multiple UInt, Int, or Float inputs) :heavy_check_mark:
-
-### Rich datapoints
-
-- Point Clouds (PointCloud2, LaserScan) :heavy_check_mark:
-- Compressed Images :heavy_check_mark:
-- Raw Images (into video) :heavy_check_mark:
-- Video clips :x:
-- Localization (Map, Odometry, Path, etc.) :x:
-- Transform Tree (/tf, /tf_static) :x:
->>>>>>> 5702da50
 
 ### Subscribers
 
@@ -145,21 +119,9 @@
 
 The Formant localization datapoint includes many fields which are all aggregated to create a single aligned world perspective.
 
-<<<<<<< HEAD
 The `localization` section defines a list of ROS2 topics that the adapter will subscribe to, and the Formant localization datapoint fields that they will be mapped to.
 
 This datapoint uses a special localization manager to aggregate the data from all of the configured topics. It is built to publish only the necessary data in order to save bandwidth.
-=======
-| ROS topic type                               | Formant datapoint type |
-| -------------------------------------------- | ---------------------- |
-| Bool, message with bool-valued message paths | bitset                 |
-| Message with numeric-valued message paths    | numeric set            |
-| Char, String                                 | text                   |
-| Float, Int, Uint                             | numeric                |
-| NavSatFix                                    | location               |
-| LaserScan, PointCloud2                       | point cloud            |
-| CompressedImage                              | image, video           |
->>>>>>> 5702da50
 
 This configuration section also maps incoming navigation controls such as waypoints from the localization UI to ROS2 topics.
 
@@ -260,7 +222,6 @@
 
 For a list of what is currently supported by the Formant ROS2 Adapter:
 
-<<<<<<< HEAD
 ### Basic datapoints
 
 - Numeric (UInt, Int, and Float types) :heavy_check_mark:
@@ -270,22 +231,6 @@
 - Battery (Battery) :heavy_check_mark:
 
 All other input types will be ingested as JSON.
-=======
-### As an Adapter or with the `start.sh` Script
-
-The repo can either be zipped and configured as an adapter in Formant with "Exec command" `./start.sh`, or can be run manually.
-
-Be sure to update this part of the `start.sh` script to source the proper ROS2 distribution:
-
-```
-source /opt/ros/eloquent/setup.bash  # this adapter is meant to work with any ROS2 distribution eloquent+
-# if you use custom messages, source your workspace here
-```
-
-### As a ROS2 Package
-
-Choose where you would like to have your workspace if you do not already have one created. If one already exists, skip the first command.
->>>>>>> 5702da50
 
 ### Input from multiple fields
 
@@ -320,9 +265,4 @@
 
 The repo can either be zipped and configured as an adapter in Formant with "Exec command" `./start.sh`, or can be run manually.
 
-<<<<<<< HEAD
-If you use custom messages, you must update the `start.sh` script to source your workspace.
-=======
-- NOTE: This is untested with ROS2 Humble
-- NOTE: This is untested with fastdds
->>>>>>> 5702da50
+If you use custom messages, you must update the `start.sh` script to source your workspace.